<<<<<<< HEAD
# UNRELEASED
  - Changes from 5.17.0:
    - Infrastructure:
      - ADDED: Updated libosmium and added protozero and vtzero libraries [#5037](https://github.com/Project-OSRM/osrm-backend/pull/5037)
=======
# 5.17.1
  - Changes from 5.17.0:
    - Bugfixes:
      - FIXED: Do not combine a segregated edge with a roundabout [#5039](https://github.com/Project-OSRM/osrm-backend/issues/5039)
>>>>>>> 6f848129

# 5.17.0
  - Changes from 5.16.0:
    - Bugfixes:
      - FIXED: deduplication of route steps when waypoints are used [#4909](https://github.com/Project-OSRM/osrm-backend/issues/4909)
      - FIXED: Use smaller range for U-turn angles in map-matching [#4920](https://github.com/Project-OSRM/osrm-backend/pull/4920)
      - FIXED: Remove the last short annotation segment in `trimShortSegments` [#4946](https://github.com/Project-OSRM/osrm-backend/pull/4946)
      - FIXED: Properly calculate annotations for speeds, durations and distances when waypoints are used with mapmatching [#4949](https://github.com/Project-OSRM/osrm-backend/pull/4949)
      - FIXED: Don't apply unimplemented SH and PH conditions in OpeningHours and add inversed date ranges [#4992](https://github.com/Project-OSRM/osrm-backend/issues/4992)
      - FIXED: integer overflow in `DynamicGraph::Renumber` [#5021](https://github.com/Project-OSRM/osrm-backend/pull/5021)
    - Profile:
      - CHANGED: Handle oneways in get_forward_backward_by_key [#4929](https://github.com/Project-OSRM/osrm-backend/pull/4929)
      - FIXED: Do not route against oneway road if there is a cycleway in the wrong direction; also review bike profile [#4943](https://github.com/Project-OSRM/osrm-backend/issues/4943)
      - CHANGED: Make cyclability weighting of the bike profile prefer safer routes more strongly [#5015](https://github.com/Project-OSRM/osrm-backend/issues/5015)
    - Guidance:
      - CHANGED: Don't use obviousness for links bifurcations [#4929](https://github.com/Project-OSRM/osrm-backend/pull/4929)
      - FIXED: Adjust Straight direction modifiers of side roads in driveway handler [#4929](https://github.com/Project-OSRM/osrm-backend/pull/4929)
      - CHANGED: Added post process logic to collapse segregated turn instructions [#4925](https://github.com/Project-OSRM/osrm-backend/pull/4925)
      - ADDED: Maneuver relation now supports `straight` as a direction [#4995](https://github.com/Project-OSRM/osrm-backend/pull/4995)
      - FIXED: Support spelling maneuver relation with British spelling [#4950](https://github.com/Project-OSRM/osrm-backend/issues/4950)
    - Tools:
      - ADDED: `osrm-routed` accepts a new property `--memory_file` to store memory in a file on disk. [#4881](https://github.com/Project-OSRM/osrm-backend/pull/4881)
      - ADDED: `osrm-datastore` accepts a new parameter `--dataset-name` to select the name of the dataset. [#4982](https://github.com/Project-OSRM/osrm-backend/pull/4982)
      - ADDED: `osrm-datastore` accepts a new parameter `--list` to list all datasets loaded into memory. [#4982](https://github.com/Project-OSRM/osrm-backend/pull/4982)
      - ADDED: `osrm-datastore` accepts a new parameter `--only-metric` to only reload the data that can be updated by a weight update (reduces memory for traffic updates). [#5002](https://github.com/Project-OSRM/osrm-backend/pull/5002)
      - ADDED: `osrm-routed` accepts a new parameter `--dataset-name` to select the shared-memory dataset to use. [#4982](https://github.com/Project-OSRM/osrm-backend/pull/4982)
    - NodeJS:
      - ADDED: `OSRM` object accepts a new option `memory_file` that stores the memory in a file on disk. [#4881](https://github.com/Project-OSRM/osrm-backend/pull/4881)
      - ADDED: `OSRM` object accepts a new option `dataset_name` to select the shared-memory dataset. [#4982](https://github.com/Project-OSRM/osrm-backend/pull/4982)
    - Internals
      - CHANGED: Updated segregated intersection identification [#4845](https://github.com/Project-OSRM/osrm-backend/pull/4845) [#4968](https://github.com/Project-OSRM/osrm-backend/pull/4968)
      - REMOVED: Remove `.timestamp` file since it was unused [#4960](https://github.com/Project-OSRM/osrm-backend/pull/4960)
    - Documentation:
      - ADDED: Add documentation about OSM node ids in nearest service response [#4436](https://github.com/Project-OSRM/osrm-backend/pull/4436)
    - Performance
      - FIXED: Speed up response time when lots of legs exist and geojson is used with `steps=true` [#4936](https://github.com/Project-OSRM/osrm-backend/pull/4936)
      - FIXED: Return iterators instead of vectors in datafacade_base functions [#4969](https://github.com/Project-OSRM/osrm-backend/issues/4969)
    - Misc:
      - ADDED: expose name for datasource annotations as metadata [#4973](https://github.com/Project-OSRM/osrm-backend/pull/4973)

# 5.16.0
  - Changes from 5.15.2:
    - Guidance
      - ADDED #4676: Support for maneuver override relation, allowing data-driven overrides for turn-by-turn instructions [#4676](https://github.com/Project-OSRM/osrm-backend/pull/4676)
      - CHANGED #4830: Announce reference change if names are empty
      - CHANGED #4835: MAXIMAL_ALLOWED_SEPARATION_WIDTH increased to 12 meters
      - CHANGED #4842: Lower priority links from a motorway now are used as motorway links [#4842](https://github.com/Project-OSRM/osrm-backend/pull/4842)
      - CHANGED #4895: Use ramp bifurcations as fork intersections [#4895](https://github.com/Project-OSRM/osrm-backend/issues/4895)
      - CHANGED #4893: Handle motorway forks with links as normal motorway intersections[#4893](https://github.com/Project-OSRM/osrm-backend/issues/4893)
      - FIXED #4905: Check required tags of `maneuver` relations [#4905](https://github.com/Project-OSRM/osrm-backend/pull/4905)
    - Profile:
      - FIXED: `highway=service` will now be used for restricted access, `access=private` is still disabled for snapping.
      - ADDED #4775: Exposes more information to the turn function, now being able to set turn weights with highway and access information of the turn as well as other roads at the intersection [#4775](https://github.com/Project-OSRM/osrm-backend/issues/4775)
      - FIXED #4763: Add support for non-numerical units in car profile for maxheight [#4763](https://github.com/Project-OSRM/osrm-backend/issues/4763)
      - ADDED #4872: Handling of `barrier=height_restrictor` nodes [#4872](https://github.com/Project-OSRM/osrm-backend/pull/4872)

# 5.15.2
  - Changes from 5.15.1:
    - Features:
        - ADDED: Exposed the waypoints parameter in the node bindings interface
    - Bugfixes:
        - FIXED: Segfault causing bug in leg collapsing map matching when traversing edges in reverse

# 5.15.1
  - Changes from 5.15.0:
    - Bugfixes:
      - FIXED: Segfault in map matching when RouteLeg collapsing code is run on a match with multiple submatches
    - Guidance:
      - Set type of trivial intersections where classes change to Suppressed instead of NoTurn

# 5.15.0
  - Changes from 5.14.3:
    - Bugfixes:
      - FIXED #4704: Fixed regression in bearings reordering introduced in 5.13 [#4704](https://github.com/Project-OSRM/osrm-backend/issues/4704)
      - FIXED #4781: Fixed overflow exceptions in percent-encoding parsing
      - FIXED #4770: Fixed exclude flags for single toll road scenario
      - FIXED #4283: Fix overflow on zero duration segments
      - FIXED #4804: Ignore no_*_on_red turn restrictions
    - Guidance:
      - CHANGED #4706: Guidance refactoring step to decouple intersection connectivity analysis and turn instructions generation [#4706](https://github.com/Project-OSRM/osrm-backend/pull/4706)
      - CHANGED #3491: Refactor `isThroughStreet`/Intersection options
    - Profile:
      - ADDED: `tunnel` as a new class in car profile so that sections of the route with tunnel tags will be marked as such

# 5.14.3
  - Changes from 5.14.2:
    - Features:
      - Added a `waypoints` parameter to the match service plugin that accepts indices to input coordinates and treats only those points as waypoints in the response format.
    - Bugfixes:
      - FIXED #4754: U-Turn penalties are applied to straight turns.
      - FIXED #4756: Removed too restrictive road name check in the sliproad handler
      - FIXED #4731: Use correct weights for edge-based graph duplicated via nodes.
    - Profile:
      - CHANGED: added Belarus speed limits
      - CHANGED: set default urban speed in Ukraine to 50kmh

# 5.14.2
  - Changes from 5.14.1:
    - Bugfixes:
      - FIXED #4727: Erroring when a old .core file is present.
      - FIXED #4642: Update checks for EMPTY_NAMEID to check for empty name strings
      - FIXED #4738: Fix potential segmentation fault
    - Node.js Bindings:
      - ADDED: Exposed new `max_radiuses_map_matching` option from `EngingConfig` options
    - Tools:
      - ADDED: New osrm-routed `max_radiuses_map_matching` command line flag to optionally set a maximum radius for map matching

# 5.14.1
  - Changes from 5.14.0
    - Bugfixes:
      - FIXED: don't use removed alternative candidates in `filterPackedPathsByCellSharing`

# 5.14.0
  - Changes from 5.13
    - API:
      - ADDED: new RouteStep property `driving_side` that has either "left" or "right" for that step
    - Misc:
      - ADDED: Bundles a rough (please improve!) driving-side GeoJSON file for use with `osrm-extract --location-dependent-data data/driving_side.geojson`
      - CHANGED: Conditional turn parsing is disabled by default now
      - ADDED: Adds a tool to analyze turn instruction generation in a dataset.  Useful for tracking turn-by-turn heuristic changes over time.
      - CHANGED: Internal refactoring of guidance code as a first step towards a re-runnable guidance pipeline
      - ADDED: Now publishing Node 8.x LTS binary modules
    - Profile:
      - CHANGED: Remove dependency on turn types and turn modifier in the process_turn function in the `car.lua` profile. Guidance instruction types are not used to influence turn penalty anymore so this will break backward compatibility between profile version 3 and 4.
    - Guidance:
      - ADDED: New internal flag on "segregated intersections" - in the future, will should allow collapsing of instructions across complex intersection geometry where humans only perceive a single maneuver
      - CHANGED: Decrease roundabout turn radius threshold from 25m to 15m - adds some "exit the roundabout" instructions for moderately sized roundabouts that were being missed previously
    - Docker:
      - CHANGED: switch to alpine 3.6, and use a multistage build to reduce image size
    - Build:
      - FIX: use LUA_LIBRARY_DIRS to propertly detect Lua on all platforms
    - Docs:
      - FIX: clarify description of roundabout exit instructions
    - Bugfixes:
      - FIXED: Fix bug where merge instructions got the wrong direction modifier ([PR #4670](https://github.com/Project-OSRM/osrm-backend/pull/4670))
      - FIXED: Properly use the `profile.properties.left_hand_driving` property, there was a typo that meant it had no effect
      - FIXED: undefined behaviour when alternative candidate via node is same as source node ([#4691](https://github.com/Project-OSRM/osrm-backend/issues/4691))
      - FIXED: ensure libosrm.pc is pushed to the correct location for pkgconfig to find it on all platforms
      - FIXED: don't consider empty names + empty refs as a valid name for u-turns

# 5.13.0
  - Changes from 5.12:
    - Profile:
      - Append cardinal directions from route relations to ref fields to improve instructions; off by default see `profile.cardinal_directions`
      - Support of `distance` weight in foot and bicycle profiles
      - Support of relations processing
      - Added `way:get_location_tag(key)` method to get location-dependent tags https://github.com/Project-OSRM/osrm-backend/wiki/Using-location-dependent-data-in-profiles
      - Added `forward_ref` and `backward_ref` support
      - Left-side driving mode is specified by a local Boolean flag `is_left_hand_driving` in `ExtractionWay` and `ExtractionTurn`
      - Support literal values for maxspeeds in NO, PL and ZA
    - Infrastructure:
      - Lua 5.1 support is removed due to lack of support in sol2 https://github.com/ThePhD/sol2/issues/302
      - Fixed pkg-config version of OSRM
      - Removed `.osrm.core` file since CoreCH is deprecated now.
    - Tools:
      - Because of boost/program_options#32 with boost 1.65+ we needed to change the behavior of the following flags to not accept `={true|false}` anymore:
        - `--use-locations-cache=false` becomes `--disable-location-cache`
        - `--parse-conditional-restrictions=true` becomes `--parse-conditional-restrictions`
        - The deprecated options `--use-level-cache` and `--generate-edge-lookup`
    - Bugfixes:
      - Fixed #4348: Some cases of sliproads pre-processing were broken
      - Fixed #4331: Correctly compute left/right modifiers of forks in case the fork is curved.
      - Fixed #4472: Correctly count the number of lanes using the delimter in `turn:lanes` tag.
      - Fixed #4214: Multiple runs of `osrm-partition` lead to crash.
      - Fixed #4348: Fix assorted problems around slip roads.
      - Fixed #4420: A bug that would result in unnecessary instructions, due to problems in suffix/prefix detection
    - Algorithm
      - Deprecate CoreCH functionality. Usage of CoreCH specific options will fall back to using CH with core_factor of 1.0
      - MLD uses a unidirectional Dijkstra for 1-to-N and N-to-1 matrices which yields speedup.

# 5.12.0
  - Changes from 5.11:
    - Guidance
      - now announcing turning onto oneways at the end of a road (e.g. onto dual carriageways)
      - Adds new instruction types at the exit of roundabouts and rotaries `exit roundabout` and `exit rotary`.
    - HTTP:
      - New query parameter for route/table/match/trip plugings:
        `exclude=` that can be used to exclude certain classes (e.g. exclude=motorway, exclude=toll).
        This is configurable in the profile.
    - NodeJS:
      - New query option `exclude` for the route/table/match/trip plugins. (e.g. `exclude: ["motorway", "toll"]`)
    - Profile:
      - New property for profile table: `excludable` that can be used to configure which classes are excludable at query time.
      - New optional property for profile table: `classes` that allows you to specify which classes you expect to be used.
        We recommend this for better error messages around classes, otherwise the possible class names are infered automatically.
    - Traffic:
      - If traffic data files contain an empty 4th column, they will update edge durations but not modify the edge weight.  This is useful for
        updating ETAs returned, without changing route selection (for example, in a distance-based profile with traffic data loaded).
    - Infrastructure:
      - New file `.osrm.cell_metrics` created by `osrm-customize`.
    - Debug tiles:
      - Added new properties `type` and `modifier` to `turns` layer, useful for viewing guidance calculated turn types on the map

# 5.11.0
  - Changes from 5.10:
    - Features
      - BREAKING: Added support for conditional via-way restrictions. This features changes the file format of osrm.restrictions and requires re-extraction
    - Internals
      - BREAKING: Traffic signals will no longer be represented as turns internally. This requires re-processing of data but enables via-way turn restrictions across highway=traffic_signals
      - Additional checks for empty segments when loading traffic data files
      - Tunes the constants for turns in sharp curves just a tiny bit to circumvent a mix-up in fork directions at a specific intersection (https://github.com/Project-OSRM/osrm-backend/issues/4331)
    - Infrastructure
      - Refactor datafacade to make implementing additional DataFacades simpler
    - Bugfixes
      - API docs are now buildable again
      - Suppress unnecessary extra turn instruction when exiting a motorway via a motorway_link onto a primary road (https://github.com/Project-OSRM/osrm-backend/issues/4348 scenario 4)
      - Suppress unnecessary extra turn instruction when taking a tertiary_link road from a teritary onto a residential road (https://github.com/Project-OSRM/osrm-backend/issues/4348 scenario 2)
      - Various MSVC++ build environment fixes
      - Avoid a bug that crashes GCC6
      - Re-include .npmignore to slim down published modules
      - Fix a pre-processing bug where incorrect directions could be issued when two turns would have similar instructions and we tried to give them distinct values (https://github.com/Project-OSRM/osrm-backend/pull/4375)
      - The entry bearing for correct the cardinality of a direction value (https://github.com/Project-OSRM/osrm-backend/pull/4353
      - Change timezones in West Africa to the WAT zone so they're recognized on the Windows platform

# 5.10.0
  - Changes from 5.9:
    - Profiles:
      - New version 2 profile API which cleans up a number of things and makes it easier to for profiles to include each other. Profiles using the old version 0 and 1 APIs are still supported.
      - New required `setup()` function that must return a configuration hash. Storing configuration in globals is deprecated.
      - Passes the config hash returned in `setup()` as an argument to `process_node/way/segment/turn`.
      - Properties are now set in `.properties` in the config hash returend by setup().
      - initialize raster sources in `setup()` instead of in a separate callback.
      - Renames the `sources` helper to `raster`.
      - Renames `way_functions` to `process_way` (same for node, segment and turn).
      - Removes `get_restrictions()`. Instead set `.restrictions` in the config hash in `setup()`.
      - Removes `get_name_suffix_list()`. Instead set `.suffix_list` in the config hash in `setup()`.
      - Renames `Handlers` to `WayHandlers`.
      - Pass functions instead of strings to `WayHandlers.run()`, so it's possible to mix in your own functions.
      - Reorders arguments to `WayHandlers` functions to match `process_way()`.
      - Profiles must return a hash of profile functions. This makes it easier for profiles to include each other.
      - Guidance: add support for throughabouts
    - Bugfixes
      - Properly save/retrieve datasource annotations for road segments ([#4346](https://github.com/Project-OSRM/osrm-backend/issues/4346)
      - Fix conditional restriction grammer parsing so it works for single-day-of-week restrictions ([#4357](https://github.com/Project-OSRM/osrm-backend/pull/4357))
    - Algorithm
      - BREAKING: the file format requires re-processing due to the changes on via-ways
      - Added support for via-way restrictions

# 5.9.2
    - API:
      - `annotations=durations,weights,speeds` values no longer include turn penalty values ([#4330](https://github.com/Project-OSRM/osrm-backend/issues/4330))

# 5.9.1
    - Infrastructure
      - STXXL is not required by default

# 5.9.0
  - Changes from 5.8:
    - Algorithm:
      - Multi-Level Dijkstra:
        - Plugins supported: `table`
        - Adds alternative routes support (see [#4047](https://github.com/Project-OSRM/osrm-backend/pull/4047) and [3905](https://github.com/Project-OSRM/osrm-backend/issues/3905)): provides reasonably looking alternative routes (many, if possible) with reasonable query times.
    - API:
      - Exposes `alternatives=Number` parameter overload in addition to the boolean flag.
      - Support for exits numbers and names. New member `exits` in `RouteStep`, based on `junction:ref` on ways
      - `Intersection` now has new parameter `classes` that can be set in the profile on each way.
    - Profiles:
      - `result.exits` allows you to set a way's exit numbers and names, see [`junction:ref`](http://wiki.openstreetmap.org/wiki/Proposed_features/junction_details)
      - `ExtractionWay` now as new property `forward_classes` and `backward_classes` that can set in the `way_function`.
         The maximum number of classes is 8.
      - We now respect the `construction` tag. If the `construction` tag value is not on our whitelist (`minor`, `widening`, `no`) we will exclude the road.
    - Node.js Bindings:
      - Exposes `alternatives=Number` parameter overload in addition to the boolean flag
      - Expose `EngineConfig` options in the node bindings
    - Tools:
      - Exposes engine limit on number of alternatives to generate `--max-alternatives` in `osrm-routed` (3 by default)
    - Infrastructure
      - STXXL is not required to build OSRM and is an optional dependency for back-compatibility (ENABLE_STXXL=On)
      - OpenMP is only required when the optional STXXL dependency is used
    - Bug fixes:
      - #4278: Remove superflous continious instruction on a motorway.

# 5.8.0
  - Changes from 5.7
    - API:
      - polyline6 support in request string
      - new parameter `approaches` for `route`, `table`, `trip` and `nearest` requests.  This parameter keep waypoints on the curb side.
        'approaches' accepts both 'curb' and 'unrestricted' values.
        Note : the curb side depend on the `ProfileProperties::left_hand_driving`, it's a global property set once by the profile. If you are working with a planet dataset, the api will be wrong in some countries, and right in others.
    - NodeJs Bindings
      - new parameter `approaches` for `route`, `table`, `trip` and `nearest` requests.
    - Tools
      - `osrm-partition` now ensures it is called before `osrm-contract` and removes inconsitent .hsgr files automatically.
    - Features
      - Added conditional restriction support with `parse-conditional-restrictions=true|false` to osrm-extract. This option saves conditional turn restrictions to the .restrictions file for parsing by contract later. Added `parse-conditionals-from-now=utc time stamp` and `--time-zone-file=/path/to/file`  to osrm-contract
      - Command-line tools (osrm-extract, osrm-contract, osrm-routed, etc) now return error codes and legible error messages for common problem scenarios, rather than ugly C++ crashes
      - Speed up pre-processing by only running the Lua `node_function` for nodes that have tags.  Cuts OSM file parsing time in half.
      - osrm-extract now performs generation of edge-expanded-edges using all available CPUs, which should make osrm-extract significantly faster on multi-CPU machines
    - Files
      - .osrm.nodes file was renamed to .nbg_nodes and .ebg_nodes was added
    - Guidance
      - #4075 Changed counting of exits on service roundabouts
    - Debug Tiles
      - added support for visualising turn penalties to the MLD plugin
      - added support for showing the rate (reciprocal of weight) on each edge when used
      - added support for turn weights in addition to turn durations in debug tiles
    - Bugfixes
      - Fixed a copy/paste issue assigning wrong directions in similar turns (left over right)
      - #4074: fixed a bug that would announce entering highway ramps as u-turns
      - #4122: osrm-routed/libosrm should throw exception when a dataset incompatible with the requested algorithm is loaded
      - Avoid collapsing u-turns into combined turn instructions

# 5.7.1
    - Bugfixes
      - #4030 Roundabout edge-case crashes post-processing

# 5.7.0
  - Changes from 5.6
    - Algorithm:
      - OSRM object has new option `algorithm` that allows the selection of a routing algorithm.
      - New experimental algorithm: Multi-Level Dijkstra with new toolchain:
        - Allows for fast metric updates in below a minute on continental sized networks (osrm-customize)
        - Plugins supported: `match` and `route`
        - Quickstart: `osrm-extract data.osm.pbf`, `osrm-partition data.osrm`, `osrm-customize data.osrm`, `osrm-routed --algorithm=MLD data.osrm`
    - NodeJs Bindings
      - Merged https://github.com/Project-OSRM/node-osrm into repository. Build via `cmake .. -DCMAKE_BUILD_TYPE=Release -DENABLE_NODE_BINDINGS=On -DENABLE_MASON=On`.
      - `OSRM` object has new option `algorihtm="CH","CoreCH","MLD"`
    - Internals
      - Shared memory notification via conditional variables on Linux or semaphore queue on OS X and Windows with a limit of 128 OSRM Engine instances
    - Files
      - .osrm.datasource_index file was removed. Data is now part of .osrm.geometries.
      - .osrm.edge_lookup was removed. The option `--generate-edge-lookup` does nothing now.
      - `osrm-contract` does not depend on the `.osrm.fileIndex` file anymore
      - `osrm-extract` creates new file `.osrm.cnbg` and `.cnbg_to_ebg`
      - `osrm-partition` creates new file `.osrm.partition` and `.osrm.cells`
      - `osrm-customize` creates new file `.osrm.mldgr`
    - Profiles
      - Added `force_split_edges` flag to global properties. True value guarantees that segment_function will be called for all segments, but also could double memory consumption
    - Map Matching:
      - new option `gaps=split|ignore` to enable/disbale track splitting
      - new option `tidy=true|false` to simplify traces automatically

# 5.6.3
  - Changes from 5.6.0
    - Bugfixes
      - #3790 Fix incorrect speed values in tile plugin

# 5.6.2
  - Changes from 5.6.0
    - Bugfixes
      - Fix incorrect forward datasources getter in facade

# 5.6.1
  - Changes from 5.6.0
    - Bugfixes
      - Fix #3754 add restricted penalty on NoTurn turns

# 5.6.0
  - Changes from 5.5
    - Bugfixes
      - Fix #3475 removed an invalid `exit` field from the `arrive` maneuver
      - Fix #3515 adjusted number of `nodes` in `annotation`
      - Fix #3605 Fixed a bug that could lead to turns at the end of the road to be suppressed
      - Fix #2844 handle up to 16777215 code units in OSM names
    - Infrastructure
      - Support building rpm packages.
    - Guidance
      - No longer emitting turns on ferries, if a ferry should use multiple docking locations
    - Profiles
      - Removed the `./profile.lua -> ./profiles/car.lua` symlink. Use specific profiles from the `profiles` directory.
      - `properties` object has a new `weight_name` field, default value is "duration"
      - `properties` object has a new `weight_precision` field that specifies a decimal precision of edge weights, default value 1
      - In `way_function` the filed `forward_rate` and `backward_rate` of `ExtractionWay` can now be set.
        They have the same interpretation for the way weight as `forward_speed` and `backward_speed` for the edge duration.
        The unit of rate is meters per weight unit, so higher values will be prefered during routing.
      - `turn_function` now does not return an integer but takes in a `ExtractionTurn` object and can modify the `weight` and `duration` fields
      - `segment_function` now takes in a `ExtractionSegment` object and can modify `weight` and `duration` fields
      - `properties.uturn_penalty` is deprecated. Set it in the `turn_function`. The turn type is exposed as `ExtractionTurn::direction_modifier`.
      - `properties.traffic_light_penalty` is deprecated. Traffic light penalties now need to be set over in the turn function.
         Each turn with a traffic light is marked with `ExtractionTurn::has_traffic_light = true`.
      - Renamed the helper file `profiles/lib/directional.lua` to `profiles/lib/tags.lua` since it now provides more general tags parsing utility functions.
      - The car and foot profiles now depend on the helper file `profiles/lib/handlers.lua`.
    - Infrastructure
      - Disabled link-time optimized (LTO) builds by default. Enable by passing `-DENABLE_LTO=ON` to `cmake` if you need the performance and know what you are doing.
      - Datafile versioning is now based on OSRM semver values, rather than source code checksums.
        Datafiles are compatible between patch levels, but incompatible between minor version or higher bumps.
      - libOSRM now creates an own watcher thread then used in shared memory mode to listen for data updates
    - Tools:
      - Added osrm-extract-conditionals tool for checking conditional values in OSM data
    - Trip Plugin
      - Added a new feature that finds the optimal route given a list of waypoints, a source and a destination. This does not return a roundtrip and instead returns a one way optimal route from the fixed source to the destination points.

# 5.5.1
  - Changes from 5.5.0
    - API:
      - Adds `generate_hints=true` (`true` by default) which lets user disable `Hint` generating in the response. Use if you don't need `Hint`s!
    - Bugfixes
      - Fix #3418 and ensure we only return bearings in the range 0-359 in API responses
      - Fixed a bug that could lead to emitting false instructions for staying on a roundabout

# 5.5.0
  - Changes from 5.4.0
    - API:
      - `osrm-datastore` now accepts the parameter `--max-wait` that specifies how long it waits before aquiring a shared memory lock by force
      - Shared memory now allows for multiple clients (multiple instances of libosrm on the same segment)
      - Polyline geometries can now be requested with precision 5 as well as with precision 6
    - Profiles
      - the car profile has been refactored into smaller functions
      - get_value_by_key() is now guaranteed never to return empty strings, nil is returned instead.
      - debug.lua was added to make it easier to test/develop profile code.
      - `car.lua` now depends on lib/set.lua and lib/sequence.lua
      - `restrictions` is now used for namespaced restrictions and restriction exceptions (e.g. `restriction:motorcar=` as well as `except=motorcar`)
      - replaced lhs/rhs profiles by using test defined profiles
      - Handle `oneway=alternating` (routed over with penalty) separately from `oneway=reversible` (not routed over due to time dependence)
      - Handle `destination:forward`, `destination:backward`, `destination:ref:forward`, `destination:ref:backward` tags
      - Properly handle destinations on `oneway=-1` roads
    - Guidance
      - Notifications are now exposed more prominently, announcing turns onto a ferry/pushing your bike more prominently
      - Improved turn angle calculation, detecting offsets due to lanes / minor variations due to inaccuracies
      - Corrected the bearings returned for intermediate steps - requires reprocessing
      - Improved turn locations for collapsed turns
      - Sliproad classification refinements: the situations we detect as Sliproads now resemble more closely the reality
    - Trip Plugin
      - changed internal behaviour to prefer the smallest lexicographic result over the largest one
    - Bugfixes
      - fixed a bug where polyline decoding on a defective polyline could end up in out-of-bound access on a vector
      - fixed compile errors in tile unit-test framework
      - fixed a bug that could result in inconsistent behaviour when collapsing instructions
      - fixed a bug that could result in crashes when leaving a ferry directly onto a motorway ramp
      - fixed a bug in the tile plugin that resulted in discovering invalid edges for connections
      - improved error messages when missing files during traffic updates (#3114)
      - For single coordinate geometries the GeoJSON `Point` encoding was broken. We now always emit `LineString`s even in the one-coordinate-case (backwards compatible) (#3425)
    - Debug Tiles
      - Added support for turn penalties
    - Internals
      - Internal/Shared memory datafacades now share common memory layout and data loading code
      - File reading now has much better error handling
    - Misc
      - Progress indicators now print newlines when stdout is not a TTY
      - Prettier API documentation now generated via `npm run build-api-docs` output `build/docs`

# 5.4.3
  - Changes from 5.4.2
    - Bugfixes
      - #3254 Fixed a bug that could end up hiding roundabout instructions
      - #3260 fixed a bug that provided the wrong location in the arrival instruction

# 5.4.2
  - Changes from 5.4.1
    - Bugfixes
      - #3032 Fixed a bug that could result in emitting `invalid` as an instruction type on sliproads with mode changes
      - #3085 Fixed an outdated assertion that could throw without a cause for concern
      - #3179 Fixed a bug that could trigger an assertion in TurnInstruciton generation

# 5.4.1
  - Changes from 5.4.0
    - Bugfixes
      - #3016: Fixes shared memory updates while queries are running

# 5.4.0
  - Changes from 5.3.0
    - Profiles
      - includes library guidance.lua that offers preliminary configuration on guidance.
      - added left_hand_driving flag in global profile properties
      - modified turn penalty function for car profile - better fit to real data
      - return `ref` and `name` as separate fields. Do no use ref or destination as fallback for name value
      - the default profile for car now ignores HOV only roads
    - Guidance
      - Handle Access tags for lanes, only considering valid lanes in lane-guidance (think car | car | bike | car)
      - Improved the detection of non-noticeable name-changes
      - Summaries have been improved to consider references as well
    - API:
      - `annotations=true` now returns the data source id for each segment as `datasources`
      - Reduced semantic of merge to refer only to merges from a lane onto a motorway-like road
      - new `ref` field in the `RouteStep` object. It contains the reference code or name of a way. Previously merged into the `name` property like `name (ref)` and are now separate fields.
    - Bugfixes
      - Fixed an issue that would result in segfaults for viaroutes with an invalid intermediate segment when u-turns were allowed at the via-location
      - Invalid only_* restrictions could result in loss of connectivity. As a fallback, we assume all turns allowed when the restriction is not valid
      - Fixed a bug that could result in an infinite loop when finding information about an upcoming intersection
      - Fixed a bug that led to not discovering if a road simply looses a considered prefix
      - BREAKING: Fixed a bug that could crash postprocessing of instructions on invalid roundabout taggings. This change requires reprocessing datasets with osrm-extract and osrm-contract
      - Fixed an issue that could emit `invalid` as instruction when ending on a sliproad after a traffic-light
      - Fixed an issue that would detect turning circles as sliproads
      - Fixed a bug where post-processing instructions (e.g. left + left -> uturn) could result in false pronunciations
      - Fixes a bug where a bearing range of zero would cause exhaustive graph traversals
      - Fixes a bug where certain looped geometries could cause an infinite loop during extraction
      - Fixed a bug where some roads could be falsly identified as sliproads
      - Fixed a bug where roundabout intersections could result in breaking assertions when immediately exited
    - Infrastructure:
      - Adds a feature to limit results in nearest service with a default of 100 in `osrm-routed`

# 5.3.0
  - Changes from 5.3.0-rc.3
    - Guidance
      - Only announce `use lane` on required turns (not using all lanes to go straight)
      - Moved `lanes` to the intersection objects. This is BREAKING in relation to other Release Candidates but not with respect to other releases.
    - Bugfixes
      - Fix BREAKING: bug that could result in failure to load 'osrm.icd' files. This breaks the dataformat
      - Fix: bug that results in segfaults when `use lane` instructions are suppressed

  - Changes form 5.2.7
    - API
      - Introduces new `TurnType` in the form of `use lane`. The type indicates that you have to stick to a lane without turning
      - Introduces `lanes` to the `Intersection` object. The lane data contains both the markings at the intersection and a flag indicating if they can be chosen for the next turn
      - Removed unused `-s` from `osrm-datastore`
    - Guidance
      - Only announce `use lane` on required turns (not using all lanes to go straight)
      - Improved detection of obvious turns
      - Improved turn lane detection
      - Reduce the number of end-of-road instructions in obvious cases
    - Profile:
      - bicycle.lua: Surface speeds never increase the actual speed
    - Infrastructure
      - Add 32bit support
      - Add ARM NEON/VFP support
      - Fix Windows builds
      - Optimize speed file updates using mmap
      - Add option to disable LTO for older compilers
      - BREAKING: The new turn type changes the turn-type order. This breaks the **data format**.
      - BREAKING: Turn lane data introduces two new files (osrm.tld,osrm.tls). This breaks the fileformat for older versions.
    - Bugfixes:
      - Fix devide by zero on updating speed data using osrm-contract

# 5.3.0 RC3
  - Changes from 5.3.0-rc.2
    - Guidance
      - Improved detection of obvious turns
      - Improved turn lane detection
    - Bugfixes
      - Fix bug that didn't chose minimal weights on overlapping edges

# 5.3.0 RC2
  - Changes from 5.3.0-rc.1
    - Bugfixes
      - Fixes invalid checks in the lane-extraction part of the car profile

# 5.3.0 RC1
    - API
     - Introduces new `TurnType` in the form of `use lane`. The type indicates that you have to stick to a lane without turning
     - Introduces lanes to the route response. The lane data contains both the markings at the intersection and a flag indicating their involvement in the turn

    - Infrastructure
     - BREAKING: The new turn type changes the turn-type order. This breaks the **data format**.
     - BREAKING: Turn lane data introduces two new files (osrm.tld,osrm.tls). This breaks the fileformat for older versions.

# 5.2.5
  - Bugfixes
    - Fixes a segfault caused by incorrect trimming logic for very short steps.

# 5.2.4
  - Bugfixes:
    - Fixed in issue that arised on roundabouts in combination with intermediate intersections and sliproads

# 5.2.3
  - Bugfixes:
    - Fixed an issue with name changes in roundabouts that could result in crashes

# 5.2.2
  Changes from 5.2.1
  - Bugfixes:
    - Buffer overrun in tile plugin response handling

# 5.2.1
  Changes from 5.2.0
  - Bugfixes:
    - Removed debug statement that was spamming the console

# 5.2.0
  Changes from 5.2.0 RC2
   - Bugfixes:
     - Fixed crash when loading shared memory caused by invalid OSM IDs segment size.
     - Various small instructions handling fixes

   Changes from 5.1.0
   - API:
     - new parameter `annotations` for `route`, `trip` and `match` requests.  Returns additional data about each
       coordinate along the selected/matched route line per `RouteLeg`:
         - duration of each segment
         - distance of each segment
         - OSM node ids of all segment endpoints
     - Introducing Intersections for Route Steps. This changes the API format in multiple ways.
         - `bearing_before`/`bearing_after` of `StepManeuver` are now deprecated and will be removed in the next major release
         - `location` of `StepManeuvers` is now deprecated and will be removed in the next major release
         - every `RouteStep` now has property `intersections` containing a list of `Intersection` objects.
     - Support for destination signs. New member `destinations` in `RouteStep`, based on `destination` and `destination:ref`
     - Support for name pronunciations. New member `pronunciation` in `RouteStep`, based on `name:pronunciation`

   - Profile changes:
     - duration parser now accepts P[n]DT[n]H[n]M[n]S, P[n]W, PTHHMMSS and PTHH:MM:SS ISO8601 formats.
     - `result.destinations` allows you to set a way's destinations
     - `result.pronunciation` allows you to set way name pronunciations
     - `highway=motorway_link` no longer implies `oneway` as per the OSM Wiki

   - Infrastructure:
     - BREAKING: Changed the on-disk encoding of the StaticRTree to reduce ramIndex file size. This breaks the **data format**
     - BREAKING: Intersection Classification adds a new file to the mix (osrm.icd). This breaks the fileformat for older versions.
     - Better support for osrm-routed binary upgrade on the fly [UNIX specific]:
       - Open sockets with SO_REUSEPORT to allow multiple osrm-routed processes serving requests from the same port.
       - Add SIGNAL_PARENT_WHEN_READY environment variable to enable osrm-routed signal its parent with USR1 when it's running and waiting for requests.
     - Disable http access logging via DISABLE_ACCESS_LOGGING environment variable.

   - Guidance:
     - BREAKING: modifies the file format with new internal identifiers
     - improved detection of turning streets, not reporting new-name in wrong situations
     - improved handling of sliproads (emit turns instead of 'take the ramp')
     - improved collapsing of instructions. Some 'new name' instructions will be suppressed if they are without alternative and the segment is short

   - Bugfixes
     - fixed broken summaries for very short routes

# 5.2.0 RC2
   Changes from 5.2.0 RC1

   - Guidance:
     - improved handling of sliproads (emit turns instead of 'take the ramp')
     - improved collapsing of instructions. Some 'new name' instructions will be suppressed if they are without alternative and the segment is short
     - BREAKING: modifies the file format with new internal identifiers

   - API:
     - paramater `annotate` was renamed to `annotations`.
     - `annotation` as accidentally placed in `Route` instead of `RouteLeg`
     - Support for destination signs. New member `destinations` in `RouteStep`, based on `destination` and `destination:ref`
     - Support for name pronunciations. New member `pronunciation` in `RouteStep`, based on `name:pronunciation`
     - Add `nodes` property to `annotation` in `RouteLeg` containing the ids of nodes covered by the route

   - Profile changes:
     - `result.destinations` allows you to set a way's destinations
     - `result.pronunciation` allows you to set way name pronunciations
     - `highway=motorway_link` no longer implies `oneway` as per the OSM Wiki

   - Infrastructure
     - BREAKING: Changed the on-disk encoding of the StaticRTree to reduce ramIndex file size. This breaks the **data format**

   - Bugfixes
     - fixed broken summaries for very short routes

# 5.2.0 RC1
   Changes from 5.1.0

   - API:
     - new parameter `annotate` for `route` and `match` requests.  Returns additional data about each
       coordinate along the selected/matched route line.
     - Introducing Intersections for Route Steps. This changes the API format in multiple ways.
         - `bearing_before`/`bearing_after` of `StepManeuver` are now deprecated and will be removed in the next major release
         - `location` of `StepManeuvers` is now deprecated and will be removed in the next major release
         - every `RouteStep` now has property `intersections` containing a list of `Intersection` objects.

   - Profile changes:
     - duration parser now accepts P[n]DT[n]H[n]M[n]S, P[n]W, PTHHMMSS and PTHH:MM:SS ISO8601 formats.

   - Infrastructure:
     - Better support for osrm-routed binary upgrade on the fly [UNIX specific]:
       - Open sockets with SO_REUSEPORT to allow multiple osrm-routed processes serving requests from the same port.
       - Add SIGNAL_PARENT_WHEN_READY environment variable to enable osrm-routed signal its parent with USR1 when it's running and waiting for requests.
     - BREAKING: Intersection Classification adds a new file to the mix (osrm.icd). This breaks the fileformat for older versions.
     - Disable http access logging via DISABLE_ACCESS_LOGGING environment
       variable.

   - Guidance:
     - improved detection of turning streets, not reporting new-name in wrong situations

# 5.1.0
   Changes with regard to 5.0.0

   - API:
     - added StepManeuver type `roundabout turn`. The type indicates a small roundabout that is treated as an intersection
        (turn right at the roundabout for first exit, go straight at the roundabout...)
     - added StepManeuver type `on ramp` and `off ramp` to distinguish between ramps that enter and exit a highway.
     - reduced new name instructions for trivial changes
     - combined multiple turns into a single instruction at segregated roads`

   - Profile Changes:
    - introduced a suffix_list / get_name_suffix_list to specify name suffices to be suppressed in name change announcements
    - street names are now consistently assembled for the car, bike and walk profile as: "Name (Ref)" as in "Berlin (A5)"
    - new `car.lua` dependency `lib/destination.lua`
    - register a way's .nodes() function for use in the profile's way_function.

   - Infrastructure
    - BREAKING: reordered internal instruction types. This breaks the **data format**
    - BREAKING: Changed the on-disk encoding of the StaticRTree for better performance. This breaks the **data format**

   - Fixes:
    - Issue #2310: post-processing for local paths, fixes #2310
    - Issue #2309: local path looping, fixes #2309
    - Issue #2356: Make hint values optional
    - Issue #2349: Segmentation fault in some requests
    - Issue #2335: map matching was using shortest path with uturns disabled
    - Issue #2193: Fix syntax error position indicators in parameters queries
    - Fix search with u-turn
    - PhantomNode packing in MSVC now the same on other platforms
    - Summary is now not malformed when including unnamed roads
    - Emit new-name on when changing fron unanmed road to named road

# 5.0.0
   Changes with regard 5.0.0 RC2:
   - API:
     - if `geometry=geojson` is passed the resulting geometry can be a LineString or Point
       depending on how many coordinates are present.
     - the removal of the summary field was revered. for `steps=flase` the field will always be an empty string.

   Changes with regard to 4.9.1:
   - API:
     - BREAKING: Complete rewrite of the HTTP and library API. See detailed documentation in the wiki.
     - BREAKING: The default coordinate order is now `longitude, latidue`. Exception: Polyline geometry
         which follow the original Google specification of `latitdue, longitude`.
     - BREAKING: Polyline geometries now use precision 5, instead of previously 6
     - BREAKING: Removed GPX support
     - New service `tile` which serves debug vector tiles of the road network
     - Completely new engine for guidance generation:
        - Support for highway ramps
        - Support for different intersection types (end of street, forks, merges)
        - Instruction post-processing to merge unimportant instructions
        - Improved handling of roundabouts

   - Tools:
     - BREAKING: Renamed osrm-prepare to osrm-contract
     - BREAKING: Removes profiles from osrm-contract, only needed in osrm-extract.
     - Abort processing in osrm-extract if there are no snappable edges remaining.
     - Added .properties file to osrm-extract ouput.
     - Enables the use of multiple segment-speed-files on the osrm-contract command line

   - Profile changes:
     - Remove movable bridge mode
     - Add `maxspeed=none` tag to car profile.
     - A `side_road` tag support for the OSRM car profile.

   - Fixes:
     - Issue #2150: Prevents routing over delivery ways and nodes
     - Issue #1972: Provide uninstall target
     - Issue #2072: Disable alternatives by default and if core factor < 1.0
     - Issue #1999: Fix unpacking for self-loop nodes not in core.

   - Infrastructure:
     - Cucumber test suit is now based on cucumber-js, removes Ruby as dependency
     - Updated to mapbox/variant v1.1
     - Updated to libosmium v2.6.1
     - Remove GeoJSON based debugging output, replaced by debug tiles


# 5.0.0 RC2
   - Profiles:
      - `properties.allow_uturns_at_via` -> `properties.continue_straight_at_waypoint` (value is inverted!)
   - API:
      - Removed summary from legs property
      - Disable steps and alternatives by default
      - Fix `code` field: 'ok' -> 'Ok'
      - Allow 4.json and 4.3.json format
      - Conform to v5 spec and support "unlimited" as radiuses value.
      - `uturns` parameter was replaced by `continue_straight` (value is inverted!)
   - Features:
      - Report progress for gennerating edge expanded edges in the edge based graph factory
      - Add maxspeed=none tag to car profile.
      - Optimize StaticRTree code: speedup 2x (to RC1)
      - Optimize DouglasPeucker code: speedup 10x (to RC1)
      - Optimize WebMercator projection: speedup 2x (to RC1)
   - Bugs:
      - #2195: Resolves issues with multiple includedirs in pkg-config file
      - #2219: Internal server error when using the match plugin
      - #2027: basename -> filename
      - #2168: Report correct position where parsing failed
      - #2036: Add license to storage and storage config exposed in public API
      - Fix uturn detection in match plugin
      - Add missing -lz to fix linking of server-tests

# 5.0.0 RC1
   - Renamed osrm-prepare into osrm-contract
   - osrm-contract does not need a profile parameter anymore
   - New public HTTP API, find documentation [here](https://github.com/Project-OSRM/osrm-backend/wiki/New-Server-api)
   - POST support is discontinued, please use library bindings for more complex requests
   - Removed timestamp plugin
   - Coordinate order is now Longitude,Latitude
   - Cucumber tests now based on Javascript (run with `npm test`)
   - Profile API changed:
      - `forward_mode` and `backward_mode` now need to be selected from a pre-defined list
      - Global profile properties are now stored in a global `properties` element. This includes:
        - `properties.traffic_signal_penalty`
        - `properties.use_turn_restrictions`
        - `properties.u_turn_penalty`
        - `properties.allow_u_turn_at_via`<|MERGE_RESOLUTION|>--- conflicted
+++ resolved
@@ -1,14 +1,12 @@
-<<<<<<< HEAD
 # UNRELEASED
   - Changes from 5.17.0:
     - Infrastructure:
       - ADDED: Updated libosmium and added protozero and vtzero libraries [#5037](https://github.com/Project-OSRM/osrm-backend/pull/5037)
-=======
+
 # 5.17.1
   - Changes from 5.17.0:
     - Bugfixes:
       - FIXED: Do not combine a segregated edge with a roundabout [#5039](https://github.com/Project-OSRM/osrm-backend/issues/5039)
->>>>>>> 6f848129
 
 # 5.17.0
   - Changes from 5.16.0:
